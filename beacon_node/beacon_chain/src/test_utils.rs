use crate::{BeaconChain, BeaconChainTypes, BlockProcessingOutcome};
use lmd_ghost::LmdGhost;
use rayon::prelude::*;
use sloggers::{null::NullLoggerBuilder, Build};
use slot_clock::TestingSlotClock;
use state_processing::per_slot_processing;
use std::marker::PhantomData;
use std::sync::Arc;
use store::MemoryStore;
use store::Store;
use tree_hash::{SignedRoot, TreeHash};
use types::{
    test_utils::TestingBeaconStateBuilder, AggregateSignature, Attestation,
    AttestationDataAndCustodyBit, BeaconBlock, BeaconState, BitList, ChainSpec, Domain, EthSpec,
    Hash256, Keypair, RelativeEpoch, SecretKey, Signature, Slot,
};

pub use crate::persisted_beacon_chain::{PersistedBeaconChain, BEACON_CHAIN_DB_KEY};

/// Indicates how the `BeaconChainHarness` should produce blocks.
#[derive(Clone, Copy, Debug)]
pub enum BlockStrategy {
    /// Produce blocks upon the canonical head (normal case).
    OnCanonicalHead,
    /// Ignore the canonical head and produce blocks upon the block at the given slot.
    ///
    /// Useful for simulating forks.
    ForkCanonicalChainAt {
        /// The slot of the parent of the first block produced.
        previous_slot: Slot,
        /// The slot of the first block produced (must be higher than `previous_slot`.
        first_slot: Slot,
    },
}

/// Indicates how the `BeaconChainHarness` should produce attestations.
#[derive(Clone, Debug)]
pub enum AttestationStrategy {
    /// All validators attest to whichever block the `BeaconChainHarness` has produced.
    AllValidators,
    /// Only the given validators should attest. All others should fail to produce attestations.
    SomeValidators(Vec<usize>),
}

/// Used to make the `BeaconChainHarness` generic over some types.
pub struct CommonTypes<L, E>
where
    L: LmdGhost<MemoryStore, E>,
    E: EthSpec,
{
    _phantom_l: PhantomData<L>,
    _phantom_e: PhantomData<E>,
}

impl<L, E> BeaconChainTypes for CommonTypes<L, E>
where
    L: LmdGhost<MemoryStore, E> + 'static,
    E: EthSpec,
{
    type Store = MemoryStore;
    type SlotClock = TestingSlotClock;
    type LmdGhost = L;
    type EthSpec = E;
}

/// A testing harness which can instantiate a `BeaconChain` and populate it with blocks and
/// attestations.
///
/// Used for testing.
pub struct BeaconChainHarness<L, E>
where
    L: LmdGhost<MemoryStore, E> + 'static,
    E: EthSpec,
{
    pub chain: BeaconChain<CommonTypes<L, E>>,
    pub keypairs: Vec<Keypair>,
    pub spec: ChainSpec,
}

impl<L, E> BeaconChainHarness<L, E>
where
    L: LmdGhost<MemoryStore, E>,
    E: EthSpec,
{
    /// Instantiate a new harness with `validator_count` initial validators.
    pub fn new(validator_count: usize) -> Self {
        let state_builder = TestingBeaconStateBuilder::from_default_keypairs_file_if_exists(
            validator_count,
            &E::default_spec(),
        );
        let (genesis_state, keypairs) = state_builder.build();

        Self::from_state_and_keypairs(genesis_state, keypairs)
    }

    /// Instantiate a new harness with an initial validator for each key supplied.
    pub fn from_keypairs(keypairs: Vec<Keypair>) -> Self {
        let state_builder = TestingBeaconStateBuilder::from_keypairs(keypairs, &E::default_spec());
        let (genesis_state, keypairs) = state_builder.build();

        Self::from_state_and_keypairs(genesis_state, keypairs)
    }

    /// Instantiate a new harness with the given genesis state and a keypair for each of the
    /// initial validators in the given state.
    pub fn from_state_and_keypairs(genesis_state: BeaconState<E>, keypairs: Vec<Keypair>) -> Self {
        let spec = E::default_spec();

        let store = Arc::new(MemoryStore::open());

        let mut genesis_block = BeaconBlock::empty(&spec);
        genesis_block.state_root = Hash256::from_slice(&genesis_state.tree_hash_root());

        let builder = NullLoggerBuilder;
        let log = builder.build().expect("logger should build");

        let chain =
            BeaconChain::from_genesis(store, genesis_state, genesis_block, spec.clone(), log)
                .expect("Terminate if beacon chain generation fails");

        Self {
            chain,
            keypairs,
            spec,
        }
    }

    /// Advance the slot of the `BeaconChain`.
    ///
    /// Does not produce blocks or attestations.
    pub fn advance_slot(&self) {
        self.chain.slot_clock.advance_slot();
        self.chain.catchup_state().expect("should catchup state");
    }

    /// Extend the `BeaconChain` with some blocks and attestations. Returns the root of the
    /// last-produced block (the head of the chain).
    ///
    /// Chain will be extended by `num_blocks` blocks.
    ///
    /// The `block_strategy` dictates where the new blocks will be placed.
    ///
    /// The `attestation_strategy` dictates which validators will attest to the newly created
    /// blocks.
    pub fn extend_chain(
        &self,
        num_blocks: usize,
        block_strategy: BlockStrategy,
        attestation_strategy: AttestationStrategy,
    ) -> Hash256 {
        let mut state = {
            // Determine the slot for the first block (or skipped block).
            let state_slot = match block_strategy {
                BlockStrategy::OnCanonicalHead => {
<<<<<<< HEAD
                    self.chain.slot().expect("should have a slot") - 1
=======
                    self.chain.read_slot_clock().expect("should know slot") - 1
>>>>>>> bcffe427
                }
                BlockStrategy::ForkCanonicalChainAt { previous_slot, .. } => previous_slot,
            };

            self.get_state_at_slot(state_slot)
        };

        // Determine the first slot where a block should be built.
        let mut slot = match block_strategy {
<<<<<<< HEAD
            BlockStrategy::OnCanonicalHead => self.chain.slot().expect("should have a slot"),
=======
            BlockStrategy::OnCanonicalHead => {
                self.chain.read_slot_clock().expect("should know slot")
            }
>>>>>>> bcffe427
            BlockStrategy::ForkCanonicalChainAt { first_slot, .. } => first_slot,
        };

        let mut head_block_root = None;

        for _ in 0..num_blocks {
            while self.chain.slot().expect("should have a slot") < slot {
                self.advance_slot();
            }

            let (block, new_state) = self.build_block(state.clone(), slot, block_strategy);

            let outcome = self
                .chain
                .process_block(block)
                .expect("should not error during block processing");

            if let BlockProcessingOutcome::Processed { block_root } = outcome {
                head_block_root = Some(block_root);

                self.add_free_attestations(&attestation_strategy, &new_state, block_root, slot);
            } else {
                panic!("block should be successfully processed: {:?}", outcome);
            }

            state = new_state;
            slot += 1;
        }

        head_block_root.expect("did not produce any blocks")
    }

    fn get_state_at_slot(&self, state_slot: Slot) -> BeaconState<E> {
        let state_root = self
            .chain
            .rev_iter_state_roots()
            .find(|(_hash, slot)| *slot == state_slot)
            .map(|(hash, _slot)| hash)
            .expect("could not find state root");

        self.chain
            .store
            .get(&state_root)
            .expect("should read db")
            .expect("should find state root")
    }

    /// Returns a newly created block, signed by the proposer for the given slot.
    fn build_block(
        &self,
        mut state: BeaconState<E>,
        slot: Slot,
        block_strategy: BlockStrategy,
    ) -> (BeaconBlock<E>, BeaconState<E>) {
        if slot < state.slot {
            panic!("produce slot cannot be prior to the state slot");
        }

        while state.slot < slot {
            per_slot_processing(&mut state, &self.spec)
                .expect("should be able to advance state to slot");
        }

        state
            .build_all_caches(&self.spec)
            .expect("should build caches");

        let proposer_index = match block_strategy {
            BlockStrategy::OnCanonicalHead => self
                .chain
                .block_proposer(slot)
                .expect("should get block proposer from chain"),
            _ => state
                .get_beacon_proposer_index(slot, RelativeEpoch::Current, &self.spec)
                .expect("should get block proposer from state"),
        };

        let sk = &self.keypairs[proposer_index].sk;
        let fork = &state.fork.clone();

        let randao_reveal = {
            let epoch = slot.epoch(E::slots_per_epoch());
            let message = epoch.tree_hash_root();
            let domain = self.spec.get_domain(epoch, Domain::Randao, fork);
            Signature::new(&message, domain, sk)
        };

        let (mut block, state) = self
            .chain
            .produce_block_on_state(state, slot, randao_reveal)
            .expect("should produce block");

        block.signature = {
            let message = block.signed_root();
            let epoch = block.slot.epoch(E::slots_per_epoch());
            let domain = self.spec.get_domain(epoch, Domain::BeaconProposer, fork);
            Signature::new(&message, domain, sk)
        };

        (block, state)
    }

    /// Adds attestations to the `BeaconChain` operations pool and fork choice.
    ///
    /// The `attestation_strategy` dictates which validators should attest.
    fn add_free_attestations(
        &self,
        attestation_strategy: &AttestationStrategy,
        state: &BeaconState<E>,
        head_block_root: Hash256,
        head_block_slot: Slot,
    ) {
        self.get_free_attestations(
            attestation_strategy,
            state,
            head_block_root,
            head_block_slot,
        )
        .into_iter()
        .for_each(|attestation| {
            self.chain
                .process_attestation(attestation)
                .expect("should process attestation");
        });
    }

    /// Generates a `Vec<Attestation>` for some attestation strategy and head_block.
    pub fn get_free_attestations(
        &self,
        attestation_strategy: &AttestationStrategy,
        state: &BeaconState<E>,
        head_block_root: Hash256,
        head_block_slot: Slot,
    ) -> Vec<Attestation<E>> {
        let spec = &self.spec;
        let fork = &state.fork;

        let attesting_validators: Vec<usize> = match attestation_strategy {
            AttestationStrategy::AllValidators => (0..self.keypairs.len()).collect(),
            AttestationStrategy::SomeValidators(vec) => vec.clone(),
        };

        let mut attestations = vec![];

        state
            .get_crosslink_committees_at_slot(state.slot)
            .expect("should get committees")
            .iter()
            .for_each(|cc| {
                let committee_size = cc.committee.len();

                let mut local_attestations: Vec<Attestation<E>> = cc
                    .committee
                    .par_iter()
                    .enumerate()
                    .filter_map(|(i, validator_index)| {
                        // Note: searching this array is worst-case `O(n)`. A hashset could be a better
                        // alternative.
                        if attesting_validators.contains(validator_index) {
                            let data = self
                                .chain
                                .produce_attestation_data_for_block(
                                    cc.shard,
                                    head_block_root,
                                    head_block_slot,
                                    state,
                                )
                                .expect("should produce attestation data");

                            let mut aggregation_bits = BitList::with_capacity(committee_size)
                                .expect("should make aggregation bits");
                            aggregation_bits
                                .set(i, true)
                                .expect("should be able to set aggregation bits");
                            let custody_bits = BitList::with_capacity(committee_size)
                                .expect("should make custody bits");

                            let signature = {
                                let message = AttestationDataAndCustodyBit {
                                    data: data.clone(),
                                    custody_bit: false,
                                }
                                .tree_hash_root();

                                let domain =
                                    spec.get_domain(data.target.epoch, Domain::Attestation, fork);

                                let mut agg_sig = AggregateSignature::new();
                                agg_sig.add(&Signature::new(
                                    &message,
                                    domain,
                                    self.get_sk(*validator_index),
                                ));

                                agg_sig
                            };

                            let attestation = Attestation {
                                aggregation_bits,
                                data,
                                custody_bits,
                                signature,
                            };

                            Some(attestation)
                        } else {
                            None
                        }
                    })
                    .collect();

                attestations.append(&mut local_attestations);
            });

        attestations
    }

    /// Creates two forks:
    ///
    ///  - The "honest" fork: created by the `honest_validators` who have built `honest_fork_blocks`
    /// on the head
    ///  - The "faulty" fork: created by the `faulty_validators` who skipped a slot and
    /// then built `faulty_fork_blocks`.
    ///
    /// Returns `(honest_head, faulty_head)`, the roots of the blocks at the top of each chain.
    pub fn generate_two_forks_by_skipping_a_block(
        &self,
        honest_validators: &[usize],
        faulty_validators: &[usize],
        honest_fork_blocks: usize,
        faulty_fork_blocks: usize,
    ) -> (Hash256, Hash256) {
        let initial_head_slot = self.chain.head().beacon_block.slot;

        // Move to the next slot so we may produce some more blocks on the head.
        self.advance_slot();

        // Extend the chain with blocks where only honest validators agree.
        let honest_head = self.extend_chain(
            honest_fork_blocks,
            BlockStrategy::OnCanonicalHead,
            AttestationStrategy::SomeValidators(honest_validators.to_vec()),
        );

        // Go back to the last block where all agreed, and build blocks upon it where only faulty nodes
        // agree.
        let faulty_head = self.extend_chain(
            faulty_fork_blocks,
            BlockStrategy::ForkCanonicalChainAt {
                previous_slot: initial_head_slot,
                // `initial_head_slot + 2` means one slot is skipped.
                first_slot: initial_head_slot + 2,
            },
            AttestationStrategy::SomeValidators(faulty_validators.to_vec()),
        );

        assert!(honest_head != faulty_head, "forks should be distinct");

        (honest_head, faulty_head)
    }

    /// Returns the secret key for the given validator index.
    fn get_sk(&self, validator_index: usize) -> &SecretKey {
        &self.keypairs[validator_index].sk
    }
}<|MERGE_RESOLUTION|>--- conflicted
+++ resolved
@@ -152,11 +152,7 @@
             // Determine the slot for the first block (or skipped block).
             let state_slot = match block_strategy {
                 BlockStrategy::OnCanonicalHead => {
-<<<<<<< HEAD
                     self.chain.slot().expect("should have a slot") - 1
-=======
-                    self.chain.read_slot_clock().expect("should know slot") - 1
->>>>>>> bcffe427
                 }
                 BlockStrategy::ForkCanonicalChainAt { previous_slot, .. } => previous_slot,
             };
@@ -166,13 +162,7 @@
 
         // Determine the first slot where a block should be built.
         let mut slot = match block_strategy {
-<<<<<<< HEAD
             BlockStrategy::OnCanonicalHead => self.chain.slot().expect("should have a slot"),
-=======
-            BlockStrategy::OnCanonicalHead => {
-                self.chain.read_slot_clock().expect("should know slot")
-            }
->>>>>>> bcffe427
             BlockStrategy::ForkCanonicalChainAt { first_slot, .. } => first_slot,
         };
 
